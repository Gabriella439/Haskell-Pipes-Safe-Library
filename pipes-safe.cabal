--- conflicted
+++ resolved
@@ -1,9 +1,5 @@
 Name: pipes-safe
-<<<<<<< HEAD
-Version: 2.2.0
-=======
 Version: 2.2.1
->>>>>>> 2174c709
 Cabal-Version: >=1.8.0.2
 Build-Type: Simple
 License: BSD3
